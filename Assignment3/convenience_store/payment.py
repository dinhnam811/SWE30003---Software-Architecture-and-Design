--- conflicted
+++ resolved
@@ -62,7 +62,6 @@
         return f"PayPal ({self.email})"
 
 
-<<<<<<< HEAD
 class Invoice:
     """Represents an invoice for an order"""
     
@@ -156,8 +155,6 @@
         return f"Receipt #{self.receipt_number} - Payment #{self.payment_id} - ${self.amount:.2f}"
 
 
-=======
->>>>>>> e693de03
 class Payment:
     """Represents a payment transaction"""
     
