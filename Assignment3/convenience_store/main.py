--- conflicted
+++ resolved
@@ -206,18 +206,7 @@
     if not cart or not cart.items:
         raise HTTPException(status_code=400, detail="Cart is empty")
     
-<<<<<<< HEAD
     # create order from cart
-=======
-    # Create order from cart
-    # Validate stock before creating order
-    for item in cart.items:
-        if item.product.stock <= 0:
-            raise HTTPException(status_code=400, detail=f"{item.product.name} is out of stock")
-        if item.quantity > item.product.stock:
-            raise HTTPException(status_code=400, detail=f"{item.product.name} has exceeded limited stock (Instock: {item.product.stock})")
-
->>>>>>> e693de03
     order_items = [OrderItem(item.product, item.quantity) for item in cart.items]
     order = Order(user_id, order_items)
     
@@ -229,24 +218,7 @@
     # save order
     db.add_order(order)
     
-<<<<<<< HEAD
     # create payment
-=======
-    # Get customer info for invoice and receipt
-    user = db.get_user(user_id)
-    customer_name = user.name if hasattr(user, 'name') else user.email
-    
-    # Create invoice for the order (before payment)
-    invoice = Invoice(
-        order_id=order.order_id,
-        customer_name=customer_name,
-        items=[item.get_details() for item in order.items],
-        total_amount=order.total
-    )
-    db.add_invoice(invoice)
-    
-    # Create payment
->>>>>>> e693de03
     if payment_method == "wallet":
         pay_method = DigitalWallet(payment_details)
     elif payment_method == "bank":
@@ -259,20 +231,12 @@
     payment = Payment(order.order_id, order.total, pay_method)
     
     if payment.process():
-<<<<<<< HEAD
         # get customer info for receipt
         user = db.get_user(user_id)
         customer_name = user.name if hasattr(user, 'name') else user.email
         
         # generate receipt after successful payment
         receipt = payment.generate_receipt(customer_name)
-=======
-        # Mark invoice as paid
-        invoice.mark_as_paid()
-        
-        # Generate receipt after successful payment with items list
-        receipt = payment.generate_receipt(customer_name, items=[item.get_details() for item in order.items])
->>>>>>> e693de03
         
         db.add_payment(payment)
         cart.clear()  # clear cart after successful checkout
